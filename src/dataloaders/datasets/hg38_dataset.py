from pathlib import Path
from pyfaidx import Fasta
import polars as pl
import pandas as pd
import torch
from random import randrange, random
import numpy as np


"""

Dataset for sampling arbitrary intervals from the human genome.

"""


# helper functions


def exists(val):
    return val is not None


def coin_flip():
    return random() > 0.5


# augmentations

string_complement_map = {
    "A": "T",
    "C": "G",
    "G": "C",
    "T": "A",
    "a": "t",
    "c": "g",
    "g": "c",
    "t": "a",
}


def string_reverse_complement(seq):
    rev_comp = ""
    for base in seq[::-1]:
        if base in string_complement_map:
            rev_comp += string_complement_map[base]
        # if bp not complement map, use the same bp
        else:
            rev_comp += base
    return rev_comp


class FastaInterval:
    def __init__(
        self,
        *,
        fasta_file,
        # max_length = None,
        return_seq_indices=False,
        shift_augs=None,
        rc_aug=False,
        pad_interval=False,
    ):
        fasta_file = Path(fasta_file)
        assert fasta_file.exists(), "path to fasta file must exist"

        self.seqs = Fasta(str(fasta_file))
        self.return_seq_indices = return_seq_indices
        # self.max_length = max_length # -1 for adding sos or eos token
        self.shift_augs = shift_augs
        self.rc_aug = rc_aug
        self.pad_interval = pad_interval

        # calc len of each chromosome in fasta file, store in dict
        self.chr_lens = {}

        for chr_name in self.seqs.keys():
            # remove tail end, might be gibberish code
            # truncate_len = int(len(self.seqs[chr_name]) * 0.9)
            # self.chr_lens[chr_name] = truncate_len
            self.chr_lens[chr_name] = len(self.seqs[chr_name])

    def __call__(self, chr_name, start, end, max_length, return_augs=False):
        """
        max_length passed from dataset, not from init
        """
        interval_length = end - start
        chromosome = self.seqs[chr_name]
        # chromosome_length = len(chromosome)
        chromosome_length = self.chr_lens[chr_name]

        if exists(self.shift_augs):
            min_shift, max_shift = self.shift_augs
            max_shift += 1

            min_shift = max(start + min_shift, 0) - start
            max_shift = min(end + max_shift, chromosome_length) - end

            rand_shift = randrange(min_shift, max_shift)
            start += rand_shift
            end += rand_shift

        left_padding = right_padding = 0

        # checks if not enough sequence to fill up the start to end
        if interval_length < max_length:
            extra_seq = max_length - interval_length

            extra_left_seq = extra_seq // 2
            extra_right_seq = extra_seq - extra_left_seq

            start -= extra_left_seq
            end += extra_right_seq

        if start < 0:
            left_padding = -start
            start = 0

        if end > chromosome_length:
            right_padding = end - chromosome_length
            end = chromosome_length

        # Added support!  need to allow shorter seqs
        if interval_length > max_length:
            end = start + max_length

        seq = str(chromosome[start:end])

        if self.rc_aug and coin_flip():
            seq = string_reverse_complement(seq)

        if self.pad_interval:
            seq = ("." * left_padding) + seq + ("." * right_padding)

        return seq


class HG38Dataset(torch.utils.data.Dataset):

    """
    Loop thru bed file, retrieve (chr, start, end), query fasta file for sequence.

    """

    def __init__(
        self,
        split,
        bed_file,
        fasta_file,
        max_length,
        pad_max_length=None,
        tokenizer=None,
        tokenizer_name=None,
        add_eos=False,
        return_seq_indices=False,
        shift_augs=None,
        rc_aug=False,
        return_augs=False,
        replace_N_token=False,  # replace N token with pad token
        pad_interval=False,  # options for different padding
    ):
        self.max_length = max_length
        self.pad_max_length = (
            pad_max_length if pad_max_length is not None else max_length
        )
        self.tokenizer_name = tokenizer_name
        self.tokenizer = tokenizer
        self.return_augs = return_augs
        self.add_eos = add_eos
        self.replace_N_token = replace_N_token
        self.pad_interval = pad_interval

        bed_path = Path(bed_file)
        assert bed_path.exists(), "path to .bed file must exist"

        # read bed file
        df_raw = pd.read_csv(
            str(bed_path), sep="\t", names=["chr_name", "start", "end", "split"]
        )
        # select only split df
        self.df = df_raw[df_raw["split"] == split]

        self.fasta = FastaInterval(
            fasta_file=fasta_file,
            # max_length = max_length,
            return_seq_indices=return_seq_indices,
            shift_augs=shift_augs,
            rc_aug=rc_aug,
            pad_interval=pad_interval,
        )

    def __len__(self):
        return len(self.df)

    def replace_value(self, x, old_value, new_value):
        return torch.where(x == old_value, new_value, x)

    def __getitem__(self, idx):
        """Returns a sequence of specified len"""
        # sample a random row from df
        row = self.df.iloc[idx]
        # row = (chr, start, end, split)
        chr_name, start, end = (row[0], row[1], row[2])

        seq = self.fasta(
            chr_name,
            start,
            end,
            max_length=self.max_length,
            return_augs=self.return_augs,
        )

<<<<<<< HEAD
        if self.tokenizer_name == "char":
            seq = self.tokenizer(
                seq,
=======
            seq = self.tokenizer(seq,
                add_special_tokens=True if self.add_eos else False,  # this is what controls adding eos
>>>>>>> d553021b
                padding="max_length",
                max_length=self.max_length,
                truncation=True,
<<<<<<< HEAD
                add_special_tokens=False,
            )  # add cls and eos token (+2)

            seq = seq["input_ids"]  # get input_ids

            # need to handle eos here
            if self.add_eos:
                # append list seems to be faster than append tensor
                seq.append(self.tokenizer.sep_token_id)

        elif self.tokenizer_name == "bpe":
            seq = self.tokenizer(
                seq,
                # add_special_tokens=False,
=======
            )
            seq = seq["input_ids"]  # get input_ids

        elif self.tokenizer_name == 'bpe':
            seq = self.tokenizer(seq, 
                # add_special_tokens=False, 
>>>>>>> d553021b
                padding="max_length",
                max_length=self.pad_max_length,
                truncation=True,
            )
            # get input_ids
            if self.add_eos:
                seq = seq["input_ids"][1:]  # remove the bos, keep the eos token
            else:
                seq = seq["input_ids"][1:-1]  # remove both special tokens

        # convert to tensor
        seq = torch.LongTensor(seq)  # hack, remove the initial cls tokens for now

        if self.replace_N_token:
            # replace N token with a pad token, so we can ignore it in the loss
            seq = self.replace_value(
                seq, self.tokenizer._vocab_str_to_int["N"], self.tokenizer.pad_token_id
            )

        data = seq[:-1].clone()  # remove eos
        target = seq[1:].clone()  # offset by 1, includes eos

        return data, target<|MERGE_RESOLUTION|>--- conflicted
+++ resolved
@@ -210,18 +210,12 @@
             return_augs=self.return_augs,
         )
 
-<<<<<<< HEAD
         if self.tokenizer_name == "char":
             seq = self.tokenizer(
                 seq,
-=======
-            seq = self.tokenizer(seq,
-                add_special_tokens=True if self.add_eos else False,  # this is what controls adding eos
->>>>>>> d553021b
                 padding="max_length",
                 max_length=self.max_length,
                 truncation=True,
-<<<<<<< HEAD
                 add_special_tokens=False,
             )  # add cls and eos token (+2)
 
@@ -236,14 +230,6 @@
             seq = self.tokenizer(
                 seq,
                 # add_special_tokens=False,
-=======
-            )
-            seq = seq["input_ids"]  # get input_ids
-
-        elif self.tokenizer_name == 'bpe':
-            seq = self.tokenizer(seq, 
-                # add_special_tokens=False, 
->>>>>>> d553021b
                 padding="max_length",
                 max_length=self.pad_max_length,
                 truncation=True,
